--- conflicted
+++ resolved
@@ -1,10 +1,6 @@
 [package]
 name = "russimp"
-<<<<<<< HEAD
-version = "3.0.1"
-=======
 version = "3.1.0"
->>>>>>> 9ce623d8
 authors = ["Jhonny Knaak de Vargas"]
 edition = "2021"
 license-file = "LICENSE"
